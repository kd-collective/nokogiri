--- conflicted
+++ resolved
@@ -1,4 +1,3 @@
-<<<<<<< HEAD
 == 1.5.0 beta3 / 2010/12/02
 
 * Notes
@@ -27,7 +26,7 @@
   * Ruby 1.8.6 is deprecated. Nokogiri will install, but official support is ended.
   * LibXML 2.6.16 and earlier are deprecated. Nokogiri will refuse to install.
   * FFI support is removed.
-=======
+
 === 1.4.5 / 未リリース
 
 * バグの修正
@@ -38,7 +37,6 @@
   * HTML::SAX::Parserから呼ばれるstart_element()コールバックのattributes引数はHTML::XML::Parserによるエミュレートコールバックと同じく連想配列になった.  rel. #356
   * HTML::SAX::Parserのparse*()メソッドはXML::SAX::Parser同様に渡されたブロックをコールバックするようになった.
   * HTMLパーサーのエンコーディング判定を拡張・改善した. (XML宣言のencodingを認識、非ASCII文字出現後のmetaタグも文字化けを生じずに反映)
->>>>>>> cf062cbc
 
 === 1.4.4 ２０１０年１１月１５日
 
