# -*- ruby -*-
require 'rubygems'
require 'shellwords'

gem 'hoe'
require 'hoe'
Hoe.plugin :debugging
Hoe.plugin :git
Hoe.plugin :gemspec
Hoe.plugin :bundler
Hoe.add_include_dirs '.'

GENERATED_PARSER    = "lib/nokogiri/css/parser.rb"
GENERATED_TOKENIZER = "lib/nokogiri/css/tokenizer.rb"
CROSS_DIR           =  File.join(File.dirname(__FILE__), 'ports')

def java?
  /java/ === RUBY_PLATFORM
end

ENV['LANG'] = "en_US.UTF-8" # UBUNTU 10.04, Y U NO DEFAULT TO UTF-8?
ENV['RUBY_CC_VERSION'] ||= '1.9.3:2.0.0' # Set default versions for cross rubies

CrossRuby = Struct.new(:version, :host) {
  def ver
    @ver ||= version[/\A[^-]+/]
  end

  def api_ver_suffix
    case ver
    when /\A([2-9])\.([0-9])\./
      "#{$1}#{$2}0"
    when /\A1\.9\./
      '191'
    else
      raise "unsupported version: #{ver}"
    end
  end

  def platform
    @platform ||=
      case host
      when /\Ax86_64-/
        'x64-mingw32'
      when /\Ai[3-6]86-/
        'x86-mingw32'
      else
        raise "unsupported host: #{host}"
      end
  end

  def tool(name)
    (@binutils_prefix ||=
      case platform
      when 'x64-mingw32'
        'x86_64-w64-mingw32-'
      when 'x86-mingw32'
        'i686-w64-mingw32-'
      end) + name
  end

  def target
    case platform
    when 'x64-mingw32'
      'pei-x86-64'
    when 'x86-mingw32'
      'pei-i386'
    end
  end

  def libruby_dll
    case platform
    when 'x64-mingw32'
      "x64-msvcrt-ruby#{api_ver_suffix}.dll"
    when 'x86-mingw32'
      "msvcrt-ruby#{api_ver_suffix}.dll"
    end
  end

  def dlls
    [
      'kernel32.dll',
      'msvcrt.dll',
      'ws2_32.dll',
      *(case
        when ver >= '2.0.0'
          'user32.dll'
        end),
      libruby_dll
    ]
  end
}

CROSS_RUBIES = File.read('.cross_rubies').lines.flat_map { |line|
  case line
  when /\A([^#]+):([^#]+)/
    CrossRuby.new($1, $2)
  else
    []
  end
}

require 'tasks/nokogiri.org'

HOE = Hoe.spec 'nokogiri' do
  developer 'Aaron Patterson', 'aaronp@rubyforge.org'
  developer 'Mike Dalessio',   'mike.dalessio@gmail.com'
  developer 'Yoko Harada',     'yokolet@gmail.com'
  developer 'Tim Elliott',     'tle@holymonkey.com'
  developer 'Akinori MUSHA',   'knu@idaemons.org'

  self.readme_file  = ['README',    ENV['HLANG'], 'rdoc'].compact.join('.')
  self.history_file = ['CHANGELOG', ENV['HLANG'], 'rdoc'].compact.join('.')

  self.extra_rdoc_files = FileList['*.rdoc','ext/nokogiri/*.c']


  self.clean_globs += [
    'nokogiri.gemspec',
    'lib/nokogiri/nokogiri.{bundle,jar,rb,so}',
    'lib/nokogiri/[0-9].[0-9]',
    'ports/*.installed',
    'ports/{i[3-6]86,x86_64}-{w64-,}mingw32*',
    'ports/libxml2',
    'ports/libxslt',
    # GENERATED_PARSER,
    # GENERATED_TOKENIZER
  ]

  unless java?
    self.extra_deps += [
      ["mini_portile",    "~> 0.5.2"],
    ]
  end

  self.extra_dev_deps += [
    ["hoe-bundler",     ">= 1.1"],
    ["hoe-debugging",   ">= 1.0.3"],
    ["hoe-gemspec",     ">= 1.0"],
    ["hoe-git",         ">= 1.4"],
    ["minitest",        "~> 2.2.2"],
    ["rake",            ">= 0.9"],
    ["rake-compiler",   "~> 0.9.2"],
    ["racc",            ">= 1.4.6"],
    ["rexical",         ">= 1.0.5"]
  ]

  if java?
    self.spec_extras = { :platform => 'java' }
  else
    self.spec_extras = {
      :extensions => ["ext/nokogiri/extconf.rb"],
      :required_ruby_version => '>= 1.9.2'
    }
  end

  self.testlib = :minitest
end
HOE.spec.licenses = ['MIT']

# ----------------------------------------

def add_file_to_gem relative_path
  target_path = File.join gem_build_path, relative_path
  target_dir = File.dirname(target_path)
  mkdir_p target_dir unless File.directory?(target_dir)
  rm_f target_path
  safe_ln relative_path, target_path
  HOE.spec.files += [relative_path]
end

def gem_build_path
  File.join 'pkg', HOE.spec.full_name
end

if java?
  # TODO: clean this section up.
  require "rake/javaextensiontask"
  Rake::JavaExtensionTask.new("nokogiri", HOE.spec) do |ext|
    jruby_home = RbConfig::CONFIG['prefix']
    ext.ext_dir = 'ext/java'
    ext.lib_dir = 'lib/nokogiri'
    ext.source_version = '1.6'
    ext.target_version = '1.6'
    jars = ["#{jruby_home}/lib/jruby.jar"] + FileList['lib/*.jar']
    ext.classpath = jars.map { |x| File.expand_path x }.join ':'
  end

  task gem_build_path => [:compile] do
    add_file_to_gem 'lib/nokogiri/nokogiri.jar'
  end
else
  begin
    require 'rake/extensioncompiler'
    # Ensure mingw compiler is installed
    Rake::ExtensionCompiler.mingw_host
    mingw_available = true
  rescue
    puts "WARNING: cross compilation not available: #{$!}"
    mingw_available = false
  end
  require "rake/extensiontask"

  HOE.spec.files.reject! { |f| f =~ %r{\.(java|jar)$} }

  dependencies = YAML.load_file("dependencies.yml")

  task gem_build_path do
    %w[libxml2 libxslt].each do |lib|
      version = dependencies[lib]
      archive = File.join("ports", "archives", "#{lib}-#{version}.tar.gz")
      add_file_to_gem archive
      patchesdir = File.join("ports", "patches", lib)
      patches = `#{['git', 'ls-files', patchesdir].shelljoin}`.split("\n").grep(/\.patch\z/)
      patches.each { |patch|
        add_file_to_gem patch
      }
      (untracked = Dir[File.join(patchesdir, '*.patch')] - patches).empty? or
        at_exit {
          untracked.each { |patch|
            puts "** WARNING: untracked patch file not added to gem: #{patch}"
          }
        }
    end
  end

  Rake::ExtensionTask.new("nokogiri", HOE.spec) do |ext|
    ext.lib_dir = File.join(*['lib', 'nokogiri', ENV['FAT_DIR']].compact)
    ext.config_options << ENV['EXTOPTS']
    if mingw_available
      ext.cross_compile  = true
      ext.cross_platform = CROSS_RUBIES.map(&:platform).uniq
      ext.cross_config_options << "--enable-cross-build"
      ext.cross_compiling do |spec|
        libs = dependencies.map { |name, version| "#{name}-#{version}" }.join(', ')

        spec.post_install_message = <<-EOS
Nokogiri is built with the packaged libraries: #{libs}.
        EOS
        spec.files.reject! { |path| File.fnmatch?('ports/*', path) }
      end
    end
  end
end

# To reduce the gem file size strip mingw32 dlls before packaging
CROSS_RUBIES.each do |cross_ruby|
  platform = cross_ruby.platform
  ver = cross_ruby.ver

  task "copy:nokogiri:#{platform}:#{ver}" do |t|
    sh [cross_ruby.tool('strip'), '-S', "tmp/#{platform}/stage/lib/nokogiri/#{ver[/^\d+\.\d+/]}/nokogiri.so"].shelljoin
  end
end

# ----------------------------------------

desc "Generate css/parser.rb and css/tokenizer.rex"
task 'generate' => [GENERATED_PARSER, GENERATED_TOKENIZER]
task 'gem:spec' => 'generate' if Rake::Task.task_defined?("gem:spec")

# This is a big hack to make sure that the racc and rexical
# dependencies in the Gemfile are constrainted to ruby platforms
# (i.e. MRI and Rubinius). There's no way to do that through hoe,
# and any solution will require changing hoe and hoe-bundler.
old_gemfile_task = Rake::Task['bundler:gemfile'] rescue nil
task 'bundler:gemfile' do
  old_gemfile_task.invoke if old_gemfile_task

  lines = File.open('Gemfile', 'r') { |f| f.readlines }.map do |line|
    line =~ /racc|rexical/ ? "#{line.strip}, :platform => :ruby" : line
  end
  File.open('Gemfile', 'w') { |f| lines.each { |line| f.puts line } }
end

file GENERATED_PARSER => "lib/nokogiri/css/parser.y" do |t|
  racc = RbConfig::CONFIG['target_os'] =~ /mswin32/ ? '' : `which racc`.strip
  racc = "#{::RbConfig::CONFIG['bindir']}/racc" if racc.empty?
  racc = %x{command -v racc}.strip if racc.empty?
  sh "#{racc} -l -o #{t.name} #{t.prerequisites.first}"
end

file GENERATED_TOKENIZER => "lib/nokogiri/css/tokenizer.rex" do |t|
  sh "rex --independent -o #{t.name} #{t.prerequisites.first}"
end

[:compile, :check_manifest].each do |task_name|
  Rake::Task[task_name].prerequisites << GENERATED_PARSER
  Rake::Task[task_name].prerequisites << GENERATED_TOKENIZER
end

# ----------------------------------------

desc "set environment variables to build and/or test with debug options"
task :debug do
  ENV['NOKOGIRI_DEBUG'] = "true"
  ENV['CFLAGS'] ||= ""
  ENV['CFLAGS'] += " -DDEBUG"
end

require 'tasks/test'

task :java_debug do
  ENV['JAVA_OPTS'] = '-Xdebug -Xrunjdwp:transport=dt_socket,address=8000,server=y,suspend=y' if java? && ENV['JAVA_DEBUG']
end

if java?
  task :test_18 => :test
  task :test_19 do
    ENV['JRUBY_OPTS'] = "--1.9"
    Rake::Task["test"].invoke
  end
end

Rake::Task[:test].prerequisites << :compile
Rake::Task[:test].prerequisites << :java_debug
Rake::Task[:test].prerequisites << :check_extra_deps unless java?

if Hoe.plugins.include?(:debugging)
  ['valgrind', 'valgrind:mem', 'valgrind:mem0'].each do |task_name|
    Rake::Task["test:#{task_name}"].prerequisites << :compile
  end
end

# ----------------------------------------

<<<<<<< HEAD
def verify_dll(dll, cross_ruby)
  dll_imports = cross_ruby.dlls
  dump = `#{['env', 'LANG=C', cross_ruby.tool('objdump'), '-p', dll].shelljoin}`
  raise "unexpected file format for generated dll #{dll}" unless /file format #{Regexp.quote(cross_ruby.target)}\s/ === dump
  raise "export function Init_nokogiri not in dll #{dll}" unless /Table.*\sInit_nokogiri\s/mi === dump
=======
def verify_dll(dll, fformat, dll_imports=[])
  host = 'x86_64-w64-mingw32-'
  cmd = "#{host}objdump -p #{dll.inspect}"
  puts cmd
  dump = `env LANG=C #{cmd}`
  raise "unexpected file format for generated dll #{dll}" unless dump =~ /file format #{fformat}\s/
  raise "export function Init_nokogiri not in dll #{dll}" unless dump =~ /Table.*\sInit_nokogiri\s/mi
>>>>>>> 9cacfb92

  # Verify that the expected DLL dependencies match the actual dependencies
  # and that no further dependencies exist.
  dll_imports_is = dump.scan(/DLL Name: (.*)$/).map(&:first).map(&:downcase).uniq
  if dll_imports_is.sort != dll_imports.sort
    raise "unexpected dll imports #{dll_imports_is.inspect} in #{dll}"
  end
  puts "#{dll}: Looks good!"
end

<<<<<<< HEAD
desc "build a windows gem without all the ceremony."
task "gem:windows" do
  rake_compiler_config_path = File.expand_path("~/.rake-compiler/config.yml")

  unless File.exists? rake_compiler_config_path
    raise "rake-compiler has not installed any cross rubies. try running 'env --unset=HOST rake-compiler cross-ruby VERSION=#{CROSS_RUBIES.first.version}'"
  end
  rake_compiler_config = YAML.load_file(rake_compiler_config_path)

  # check that rake-compiler config contains the right patchlevels. see #279 for background,
  # and http://blog.mmediasys.com/2011/01/22/rake-compiler-updated-list-of-supported-ruby-versions-for-cross-compilation/
  # for more up-to-date docs.
  CROSS_RUBIES.each do |cross_ruby|
    rbconfig = "rbconfig-#{cross_ruby.platform}-#{cross_ruby.ver}"
    case rake_compiler_config[rbconfig]
    when %r{/#{Regexp.quote(cross_ruby.version)}/}
      # ok
    when %r{/#{Regexp.quote(cross_ruby.ver)}(?:-p\d+)/}
      raise "rake-compiler '#{rbconfig}' not #{cross_ruby.version}. try running 'env --unset=HOST rake-compiler cross-ruby VERSION=#{cross_ruby.version}'"
    end
  end

  ENV['RUBY_CC_VERSION'] = CROSS_RUBIES.map(&:ver).uniq.join(":")
  sh("rake cross native gem") or raise "build failed!"

  Rake::Task["gem:windows:verify_dll"].execute
end

desc "do some sanity checks on the built DLLs."
task "gem:windows:verify_dll" do
  CROSS_RUBIES.each do |cross_ruby|
    dll = "tmp/#{cross_ruby.platform}/nokogiri/#{cross_ruby.ver}/nokogiri.so"

    if File.file?(dll)
      verify_dll dll, cross_ruby
    else
      puts "#{dll}: not found."
    end
=======
task :cross do
  rake_compiler_config_path = "#{ENV['HOME']}/.rake-compiler/config.yml"
  unless File.exists? rake_compiler_config_path
    raise "rake-compiler has not installed any cross rubies. Try using rake-compiler-dev-box for building binary windows gems.'"
  end

  # Do some sanity checks for cross built dlls, to make sure, they
  # can be loaded on a native Windows environment and don't have
  # unexpected dependencies.
  task 'tmp/x86-mingw32/stage/lib/nokogiri/1.9/nokogiri.so' do |t|
    verify_dll t.name, 'pei-i386', %w[kernel32.dll msvcrt.dll ws2_32.dll msvcrt-ruby191.dll]
  end
  task 'tmp/x86-mingw32/stage/lib/nokogiri/2.0/nokogiri.so' do |t|
    verify_dll t.name, 'pei-i386', %w[kernel32.dll msvcrt.dll user32.dll ws2_32.dll msvcrt-ruby200.dll]
  end
  task 'tmp/x64-mingw32/stage/lib/nokogiri/2.0/nokogiri.so' do |t|
    verify_dll t.name, 'pei-x86-64', %w[kernel32.dll msvcrt.dll user32.dll ws2_32.dll x64-msvcrt-ruby200.dll]
>>>>>>> 9cacfb92
  end
end

desc "build a windows gem without all the ceremony."
task "gem:windows" => %w[cross native gem]

# vim: syntax=Ruby<|MERGE_RESOLUTION|>--- conflicted
+++ resolved
@@ -19,7 +19,6 @@
 end
 
 ENV['LANG'] = "en_US.UTF-8" # UBUNTU 10.04, Y U NO DEFAULT TO UTF-8?
-ENV['RUBY_CC_VERSION'] ||= '1.9.3:2.0.0' # Set default versions for cross rubies
 
 CrossRuby = Struct.new(:version, :host) {
   def ver
@@ -99,6 +98,8 @@
     []
   end
 }
+
+ENV['RUBY_CC_VERSION'] ||= CROSS_RUBIES.map(&:ver).uniq.join(":")
 
 require 'tasks/nokogiri.org'
 
@@ -324,21 +325,11 @@
 
 # ----------------------------------------
 
-<<<<<<< HEAD
 def verify_dll(dll, cross_ruby)
   dll_imports = cross_ruby.dlls
   dump = `#{['env', 'LANG=C', cross_ruby.tool('objdump'), '-p', dll].shelljoin}`
   raise "unexpected file format for generated dll #{dll}" unless /file format #{Regexp.quote(cross_ruby.target)}\s/ === dump
   raise "export function Init_nokogiri not in dll #{dll}" unless /Table.*\sInit_nokogiri\s/mi === dump
-=======
-def verify_dll(dll, fformat, dll_imports=[])
-  host = 'x86_64-w64-mingw32-'
-  cmd = "#{host}objdump -p #{dll.inspect}"
-  puts cmd
-  dump = `env LANG=C #{cmd}`
-  raise "unexpected file format for generated dll #{dll}" unless dump =~ /file format #{fformat}\s/
-  raise "export function Init_nokogiri not in dll #{dll}" unless dump =~ /Table.*\sInit_nokogiri\s/mi
->>>>>>> 9cacfb92
 
   # Verify that the expected DLL dependencies match the actual dependencies
   # and that no further dependencies exist.
@@ -349,64 +340,16 @@
   puts "#{dll}: Looks good!"
 end
 
-<<<<<<< HEAD
-desc "build a windows gem without all the ceremony."
-task "gem:windows" do
+task :cross do
   rake_compiler_config_path = File.expand_path("~/.rake-compiler/config.yml")
-
-  unless File.exists? rake_compiler_config_path
-    raise "rake-compiler has not installed any cross rubies. try running 'env --unset=HOST rake-compiler cross-ruby VERSION=#{CROSS_RUBIES.first.version}'"
-  end
-  rake_compiler_config = YAML.load_file(rake_compiler_config_path)
-
-  # check that rake-compiler config contains the right patchlevels. see #279 for background,
-  # and http://blog.mmediasys.com/2011/01/22/rake-compiler-updated-list-of-supported-ruby-versions-for-cross-compilation/
-  # for more up-to-date docs.
-  CROSS_RUBIES.each do |cross_ruby|
-    rbconfig = "rbconfig-#{cross_ruby.platform}-#{cross_ruby.ver}"
-    case rake_compiler_config[rbconfig]
-    when %r{/#{Regexp.quote(cross_ruby.version)}/}
-      # ok
-    when %r{/#{Regexp.quote(cross_ruby.ver)}(?:-p\d+)/}
-      raise "rake-compiler '#{rbconfig}' not #{cross_ruby.version}. try running 'env --unset=HOST rake-compiler cross-ruby VERSION=#{cross_ruby.version}'"
-    end
-  end
-
-  ENV['RUBY_CC_VERSION'] = CROSS_RUBIES.map(&:ver).uniq.join(":")
-  sh("rake cross native gem") or raise "build failed!"
-
-  Rake::Task["gem:windows:verify_dll"].execute
-end
-
-desc "do some sanity checks on the built DLLs."
-task "gem:windows:verify_dll" do
-  CROSS_RUBIES.each do |cross_ruby|
-    dll = "tmp/#{cross_ruby.platform}/nokogiri/#{cross_ruby.ver}/nokogiri.so"
-
-    if File.file?(dll)
-      verify_dll dll, cross_ruby
-    else
-      puts "#{dll}: not found."
-    end
-=======
-task :cross do
-  rake_compiler_config_path = "#{ENV['HOME']}/.rake-compiler/config.yml"
   unless File.exists? rake_compiler_config_path
     raise "rake-compiler has not installed any cross rubies. Try using rake-compiler-dev-box for building binary windows gems.'"
   end
 
-  # Do some sanity checks for cross built dlls, to make sure, they
-  # can be loaded on a native Windows environment and don't have
-  # unexpected dependencies.
-  task 'tmp/x86-mingw32/stage/lib/nokogiri/1.9/nokogiri.so' do |t|
-    verify_dll t.name, 'pei-i386', %w[kernel32.dll msvcrt.dll ws2_32.dll msvcrt-ruby191.dll]
-  end
-  task 'tmp/x86-mingw32/stage/lib/nokogiri/2.0/nokogiri.so' do |t|
-    verify_dll t.name, 'pei-i386', %w[kernel32.dll msvcrt.dll user32.dll ws2_32.dll msvcrt-ruby200.dll]
-  end
-  task 'tmp/x64-mingw32/stage/lib/nokogiri/2.0/nokogiri.so' do |t|
-    verify_dll t.name, 'pei-x86-64', %w[kernel32.dll msvcrt.dll user32.dll ws2_32.dll x64-msvcrt-ruby200.dll]
->>>>>>> 9cacfb92
+  CROSS_RUBIES.each do |cross_ruby|
+    task "tmp/#{cross_ruby.platform}/nokogiri/#{cross_ruby.ver}/nokogiri.so" do |t|
+      verify_dll t.name, cross_ruby
+    end
   end
 end
 
