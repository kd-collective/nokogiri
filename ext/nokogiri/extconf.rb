--- conflicted
+++ resolved
@@ -84,16 +84,13 @@
 asplode "libxslt"  unless find_library('xslt', 'xsltParseStylesheetDoc')
 asplode "libexslt" unless find_library('exslt', 'exsltFuncRegister')
 
-<<<<<<< HEAD
 unless have_func('xmlHasFeature')
   abort "-----\nThe function 'xmlHasFeature' is missing from your installation of libxml2.  Likely this means that your installed version of libxml2 is old enough that nokogiri will not work well.  To get around this problem, please upgrade your installation of libxml2.
 
 Please visit http://nokogiri.org/tutorials/installing_nokogiri.html for more help!"
 end
 
-=======
 have_func 'xmlFirstElementChild'
->>>>>>> 49f737ac
 have_func('xmlRelaxNGSetParserStructuredErrors')
 have_func('xmlRelaxNGSetParserStructuredErrors')
 have_func('xmlRelaxNGSetValidStructuredErrors')
