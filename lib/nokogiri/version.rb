module Nokogiri
  # The version of Nokogiri you are using
  VERSION = '1.5.0.beta.1'

  # More complete version information about libxml
  VERSION_INFO = {}
  VERSION_INFO['warnings']              = []
  VERSION_INFO['nokogiri']              = Nokogiri::VERSION
  VERSION_INFO['ruby']                  = {}
  VERSION_INFO['ruby']['version']       = ::RUBY_VERSION
  VERSION_INFO['ruby']['platform']      = ::RUBY_PLATFORM
<<<<<<< HEAD

=======
  VERSION_INFO['ruby']['engine']        = defined?(RUBY_ENGINE) ? RUBY_ENGINE : 'mri'
>>>>>>> d4df96e9
  VERSION_INFO['ruby']['jruby']         = ::JRUBY_VERSION if RUBY_PLATFORM == "java"
  if defined?(LIBXML_VERSION)
    VERSION_INFO['libxml']              = {}
    VERSION_INFO['libxml']['binding']   = 'extension'
    VERSION_INFO['libxml']['compiled']  = LIBXML_VERSION
    VERSION_INFO['libxml']['loaded']    = LIBXML_PARSER_VERSION.scan(/^(.*)(..)(..)$/).first.collect{|j|j.to_i}.join(".")

    if VERSION_INFO['libxml']['compiled'] != VERSION_INFO['libxml']['loaded']
      warning = "Nokogiri was built against LibXML version #{VERSION_INFO['libxml']['compiled']}, but has dynamically loaded #{VERSION_INFO['libxml']['loaded']}"
      VERSION_INFO['warnings'] << warning
      warn "WARNING: #{warning}"
    end
  end

  def self.uses_libxml? # :nodoc:
    !Nokogiri::VERSION_INFO['libxml'].nil?
  end

  def self.jruby?
    !Nokogiri::VERSION_INFO['ruby']['jruby'].nil?
  end
end<|MERGE_RESOLUTION|>--- conflicted
+++ resolved
@@ -9,11 +9,8 @@
   VERSION_INFO['ruby']                  = {}
   VERSION_INFO['ruby']['version']       = ::RUBY_VERSION
   VERSION_INFO['ruby']['platform']      = ::RUBY_PLATFORM
-<<<<<<< HEAD
+  VERSION_INFO['ruby']['engine']        = defined?(RUBY_ENGINE) ? RUBY_ENGINE : 'mri'
 
-=======
-  VERSION_INFO['ruby']['engine']        = defined?(RUBY_ENGINE) ? RUBY_ENGINE : 'mri'
->>>>>>> d4df96e9
   VERSION_INFO['ruby']['jruby']         = ::JRUBY_VERSION if RUBY_PLATFORM == "java"
   if defined?(LIBXML_VERSION)
     VERSION_INFO['libxml']              = {}
