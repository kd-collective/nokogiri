--- conflicted
+++ resolved
@@ -134,10 +134,7 @@
         sets = paths.map { |path|
           ctx = XPathContext.new(self)
           ctx.register_namespaces(ns)
-<<<<<<< HEAD
           path = path.gsub(/\/xmlns:/,'/:') unless Nokogiri.uses_libxml?
-=======
->>>>>>> 42920e64
 
           binds.each do |key,value|
             ctx.register_variable key.to_s, value
@@ -187,11 +184,7 @@
         rules, handler, ns, binds = extract_params(rules)
 
         rules = rules.map { |rule|
-<<<<<<< HEAD
-          xpath_rule = CSS.xpath_for(rule, :prefix => ".//", :ns => ns)
-=======
           CSS.xpath_for(rule, :prefix => ".//", :ns => ns)
->>>>>>> 42920e64
         }.flatten.uniq + [ns, handler, binds].compact
 
         xpath(*rules)
